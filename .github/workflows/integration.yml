--- conflicted
+++ resolved
@@ -13,11 +13,7 @@
     strategy:
       matrix:
         os: [ubuntu-20.04]
-<<<<<<< HEAD
-        python-version: [3.6, 3.7, 3.8, 3.9, "3.10"]
-=======
-        python-version: [3.7, 3.8, 3.9]
->>>>>>> f0842c76
+        python-version: [3.7, 3.8, 3.9, "3.10"]
     steps:
     - name: Checkout
       uses: actions/checkout@v2

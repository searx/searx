# -*- coding: utf-8; mode: makefile-gmake -*-
# SPDX-License-Identifier: AGPL-3.0-or-later
.DEFAULT_GOAL=help

# START Makefile setup
export GIT_URL=https://github.com/asciimoo/searx
export GIT_BRANCH=master
export SEARX_URL=https://searx.me
export DOCS_URL=https://asciimoo.github.io/searx
# END Makefile setup

include utils/makefile.include

PYOBJECTS = searx
DOC       = docs
PY_SETUP_EXTRAS ?= \[test\]

include utils/makefile.python
include utils/makefile.sphinx

all: clean install

PHONY += help-min help-all help

help: help-min
	@echo  ''
	@echo  'to get more help:  make help-all'

help-min:
	@echo  '  test      - run developer tests'
	@echo  '  docs      - build documentation'
	@echo  '  docs-live - autobuild HTML documentation while editing'
	@echo  '  run       - run developer instance'
	@echo  '  install   - developer install (./local)'
	@echo  '  uninstall - uninstall (./local)'
	@echo  '  gh-pages  - build docs & deploy on gh-pages branch'
	@echo  '  clean     - drop builds and environments'
	@echo  '  project   - re-build generic files of the searx project'
	@echo  '  buildenv  - re-build environment files (aka brand)'
	@echo  '  themes    - re-build build the source of the themes'
	@echo  '  docker    - build Docker image'
	@echo  '  node.env  - download & install npm dependencies locally'
	@echo  ''
	@echo  'environment'
	@echo  '  SEARX_URL = $(SEARX_URL)'
	@echo  '  GIT_URL   = $(GIT_URL)'
	@echo  '  DOCS_URL  = $(DOCS_URL)'
	@echo  ''
	@$(MAKE) -e -s make-help

help-all: help-min
	@echo  ''
	@$(MAKE) -e -s python-help
	@echo  ''
	@$(MAKE) -e -s docs-help

PHONY += install
install: buildenv pyenvinstall

PHONY += uninstall
uninstall: pyenvuninstall

PHONY += clean
clean: pyclean docs-clean node.clean test.clean
	$(call cmd,common_clean)

PHONY += run
run:  buildenv pyenvinstall
	$(Q) ( \
	sed -i -e "s/debug : False/debug : True/g" ./searx/settings.yml ; \
	sleep 2 ; \
	xdg-open http://127.0.0.1:8888/ ; \
	sleep 3 ; \
	sed -i -e "s/debug : True/debug : False/g" ./searx/settings.yml ; \
	) &
	$(PY_ENV)/bin/python ./searx/webapp.py

# docs
# ----

sphinx-doc-prebuilds:: buildenv pyenvinstall prebuild-includes

PHONY += docs
docs:  sphinx-doc-prebuilds sphinx-doc
	$(call cmd,sphinx,html,docs,docs)

PHONY += docs-live
docs-live:  sphinx-doc-prebuilds sphinx-live
	$(call cmd,sphinx_autobuild,html,docs,docs)

PHONY += prebuild-includes
prebuild-includes:
	$(Q)mkdir -p $(DOCS_BUILD)/includes
	$(Q)./utils/searx.sh doc | cat > $(DOCS_BUILD)/includes/searx.rst
	$(Q)./utils/filtron.sh doc | cat > $(DOCS_BUILD)/includes/filtron.rst
	$(Q)./utils/morty.sh doc | cat > $(DOCS_BUILD)/includes/morty.rst


$(GH_PAGES)::
	@echo "doc available at --> $(DOCS_URL)"

# update project files
# --------------------

PHONY += project engines.languages useragents.update buildenv

project: buildenv useragents.update engines.languages

engines.languages:  pyenvinstall
	$(Q)echo "fetch languages .."
	$(Q)$(PY_ENV_ACT); python utils/fetch_languages.py
	$(Q)echo "update searx/data/engines_languages.json"
	$(Q)mv engines_languages.json searx/data/engines_languages.json
	$(Q)echo "update searx/languages.py"
	$(Q)mv languages.py searx/languages.py

useragents.update:  pyenvinstall
	$(Q)echo "Update searx/data/useragents.json with the most recent versions of Firefox."
	$(Q)$(PY_ENV_ACT); python utils/fetch_firefox_version.py

buildenv:
	$(Q)echo "build searx/brand.py"
	$(Q)echo "GIT_URL = '$(GIT_URL)'"  > searx/brand.py
	$(Q)echo "GIT_BRANCH = '$(GIT_BRANCH)'"  >> searx/brand.py
	$(Q)echo "ISSUE_URL = 'https://github.com/asciimoo/searx/issues'" >> searx/brand.py
	$(Q)echo "SEARX_URL = '$(SEARX_URL)'" >> searx/brand.py
	$(Q)echo "DOCS_URL = '$(DOCS_URL)'" >> searx/brand.py
	$(Q)echo "PUBLIC_INSTANCES = 'https://searx.space'" >> searx/brand.py
	$(Q)echo "build utils/brand.env"
	$(Q)echo "export GIT_URL='$(GIT_URL)'"  > utils/brand.env
	$(Q)echo "export GIT_BRANCH='$(GIT_BRANCH)'"  >> utils/brand.env
	$(Q)echo "export ISSUE_URL='https://github.com/asciimoo/searx/issues'" >> utils/brand.env
	$(Q)echo "export SEARX_URL='$(SEARX_URL)'" >> utils/brand.env
	$(Q)echo "export DOCS_URL='$(DOCS_URL)'" >> utils/brand.env
	$(Q)echo "export PUBLIC_INSTANCES='https://searx.space'" >> utils/brand.env


# node / npm
# ----------

node.env: buildenv
	$(Q)./manage.sh npm_packages

node.clean:
	$(Q)echo "CLEAN     locally installed npm dependencies"
	$(Q)rm -rf \
	  ./node_modules  \
	  ./package-lock.json \
	  ./searx/static/themes/oscar/package-lock.json \
	  ./searx/static/themes/oscar/node_modules \
	  ./searx/static/themes/simple/package-lock.json \
	  ./searx/static/themes/simple/node_modules

# build themes
# ------------

PHONY += themes.bootstrap themes themes.oscar themes.simple themes.legacy themes.courgette themes.pixart
themes: buildenv themes.bootstrap themes.oscar themes.simple themes.legacy themes.courgette themes.pixart

quiet_cmd_lessc = LESSC     $3
      cmd_lessc = PATH="$$(npm bin):$$PATH" \
	lessc --clean-css="--s1 --advanced --compatibility=ie9" "searx/static/$2" "searx/static/$3"

quiet_cmd_grunt = GRUNT     $2
      cmd_grunt = PATH="$$(npm bin):$$PATH" \
	grunt --gruntfile  "$2"

themes.oscar:
	$(Q)echo '[!] build oscar theme'
	$(call cmd,grunt,searx/static/themes/oscar/gruntfile.js)

themes.simple:
	$(Q)echo '[!] build simple theme'
	$(call cmd,grunt,searx/static/themes/simple/gruntfile.js)

themes.legacy:
	$(Q)echo '[!] build legacy theme'
	$(call cmd,lessc,themes/legacy/less/style-rtl.less,themes/legacy/css/style-rtl.css)
	$(call cmd,lessc,themes/legacy/less/style.less,themes/legacy/css/style.css)

themes.courgette:
	$(Q)echo '[!] build courgette theme'
	$(call cmd,lessc,themes/courgette/less/style.less,themes/courgette/css/style.css)
	$(call cmd,lessc,themes/courgette/less/style-rtl.less,themes/courgette/css/style-rtl.css)

themes.pixart:
	$(Q)echo '[!] build pixart theme'
	$(call cmd,lessc,themes/pix-art/less/style.less,themes/pix-art/css/style.css)

themes.bootstrap:
	$(call cmd,lessc,less/bootstrap/bootstrap.less,css/bootstrap.min.css)


# docker
# ------

PHONY += docker
docker: buildenv
	$(Q)./manage.sh docker_build

docker.push: buildenv
	$(Q)./manage.sh docker_build push

# gecko
# -----

PHONY += gecko.driver
gecko.driver:
	$(PY_ENV_ACT); ./manage.sh install_geckodriver

# test
# ----

PHONY += test test.sh test.pylint test.pep8 test.unit test.coverage test.robot
test: buildenv test.pylint test.pep8 test.unit gecko.driver test.robot

ifeq ($(PY),2)
test.pylint:
	@echo "LINT      skip liniting py2"
else
test.pylint: pyenvinstall
<<<<<<< HEAD
	$(call cmd,pylint,$(PYLINT_FILES))
=======
	$(call cmd,pylint,\
		searx/preferences.py \
		searx/testing.py \
		searx/engines/gigablast.py \
	)
>>>>>>> c59ca600
endif

# TODO: balance linting with pylint
PYLINT_FILES=\
	searx/preferences.py \
	searx/resources.py \
	searx/testing.py \
	searx/plugins/__init__.py \
	searx/version.py \
	tests/unit/test_plugins.py

# ignored rules:
#  E402 module level import not at top of file
#  W503 line break before binary operator

# ubu1604: uses shellcheck v0.3.7 (from 04/2015), no longer supported!
test.sh:
	shellcheck -x -s bash utils/brand.env
	shellcheck -x utils/lib.sh
	shellcheck -x utils/filtron.sh
	shellcheck -x utils/searx.sh
	shellcheck -x utils/morty.sh
	shellcheck -x utils/lxc.sh
	shellcheck -x utils/lxc-searx.env
	shellcheck -x .config.sh

test.pep8: pyenvinstall
	@echo "TEST      pep8"
<<<<<<< HEAD
	$(Q)$(PY_ENV_ACT); pep8 --exclude='searx/static, $(foreach f,$(PYLINT_FILES),$(f),)' --max-line-length=120 --ignore "E402,W503" searx tests
=======
	$(Q)$(PY_ENV_ACT); pep8 --exclude='searx/static, searx/engines/gigablast.py' --max-line-length=120 --ignore "E402,W503" searx tests
>>>>>>> c59ca600

ifeq ($(PY),2)
test.unit:
	@echo "TEST      skip py2 unit tests"
else
test.unit: pyenvinstall
	@echo "TEST      tests/unit"
	$(Q)$(PY_ENV_ACT); python -m nose2 -s tests/unit
endif

test.coverage:  pyenvinstall
	@echo "TEST      unit test coverage"
	$(Q)$(PY_ENV_ACT); \
	python -m nose2 -C --log-capture --with-coverage --coverage searx -s tests/unit \
	&& coverage report \
	&& coverage html \

test.robot: pyenvinstall gecko.driver
	@echo "TEST      robot"
	$(Q)$(PY_ENV_ACT); PYTHONPATH=. python searx/testing.py robot

test.clean:
	@echo "CLEAN     intermediate test stuff"
	$(Q)rm -rf geckodriver.log .coverage coverage/


# travis
# ------

travis.codecov:
	$(Q)$(PY_ENV_BIN)/python -m pip install codecov

.PHONY: $(PHONY)<|MERGE_RESOLUTION|>--- conflicted
+++ resolved
@@ -219,15 +219,7 @@
 	@echo "LINT      skip liniting py2"
 else
 test.pylint: pyenvinstall
-<<<<<<< HEAD
 	$(call cmd,pylint,$(PYLINT_FILES))
-=======
-	$(call cmd,pylint,\
-		searx/preferences.py \
-		searx/testing.py \
-		searx/engines/gigablast.py \
-	)
->>>>>>> c59ca600
 endif
 
 # TODO: balance linting with pylint
@@ -237,6 +229,7 @@
 	searx/testing.py \
 	searx/plugins/__init__.py \
 	searx/version.py \
+	searx/engines/gigablast.py \
 	tests/unit/test_plugins.py
 
 # ignored rules:
@@ -256,11 +249,7 @@
 
 test.pep8: pyenvinstall
 	@echo "TEST      pep8"
-<<<<<<< HEAD
 	$(Q)$(PY_ENV_ACT); pep8 --exclude='searx/static, $(foreach f,$(PYLINT_FILES),$(f),)' --max-line-length=120 --ignore "E402,W503" searx tests
-=======
-	$(Q)$(PY_ENV_ACT); pep8 --exclude='searx/static, searx/engines/gigablast.py' --max-line-length=120 --ignore "E402,W503" searx tests
->>>>>>> c59ca600
 
 ifeq ($(PY),2)
 test.unit:

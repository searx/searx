# -*- coding: utf-8; mode: makefile-gmake -*-
<<<<<<< HEAD
# SPDX-License-Identifier: AGPL-3.0-or-later
=======
.DEFAULT_GOAL=help
>>>>>>> c83007a6

# START Makefile setup
export GIT_URL=https://github.com/asciimoo/searx
export GIT_BRANCH=master
export SEARX_URL=https://searx.me
export DOCS_URL=https://asciimoo.github.io/searx
# END Makefile setup

include utils/makefile.include

PYOBJECTS = searx
DOC       = docs
PY_SETUP_EXTRAS ?= \[test\]

include utils/makefile.python
include utils/makefile.sphinx

all: clean install

PHONY += help-min help-all help

help: help-min
	@echo  ''
	@echo  'to get more help:  make help-all'

help-min:
	@echo  '  test      - run developer tests'
	@echo  '  docs      - build documentation'
	@echo  '  docs-live - autobuild HTML documentation while editing'
	@echo  '  run       - run developer instance'
	@echo  '  install   - developer install (./local)'
	@echo  '  uninstall - uninstall (./local)'
	@echo  '  gh-pages  - build docs & deploy on gh-pages branch'
	@echo  '  clean     - drop builds and environments'
	@echo  '  project   - re-build generic files of the searx project'
	@echo  '  buildenv  - re-build environment files (aka brand)'
	@echo  '  themes    - re-build build the source of the themes'
	@echo  '  docker    - build Docker image'
	@echo  '  node.env  - download & install npm dependencies locally'
	@echo  ''
	@echo  'environment'
	@echo  '  SEARX_URL = $(SEARX_URL)'
	@echo  '  GIT_URL   = $(GIT_URL)'
	@echo  '  DOCS_URL  = $(DOCS_URL)'
	@echo  ''
	@$(MAKE) -e -s make-help

help-all: help-min
	@echo  ''
	@$(MAKE) -e -s python-help
	@echo  ''
	@$(MAKE) -e -s docs-help

PHONY += install
install: buildenv pyenvinstall

PHONY += uninstall
uninstall: pyenvuninstall

PHONY += clean
clean: pyclean docs-clean node.clean test.clean
	$(call cmd,common_clean)

PHONY += run
run:  buildenv pyenvinstall
	$(Q) ( \
	sed -i -e "s/debug : False/debug : True/g" ./searx/settings.yml ; \
	sleep 2 ; \
	xdg-open http://127.0.0.1:8888/ ; \
	sleep 3 ; \
	sed -i -e "s/debug : True/debug : False/g" ./searx/settings.yml ; \
	) &
	$(PY_ENV)/bin/python ./searx/webapp.py

# docs
# ----

sphinx-doc-prebuilds:: buildenv pyenvinstall prebuild-includes

PHONY += docs
docs:  sphinx-doc-prebuilds sphinx-doc
	$(call cmd,sphinx,html,docs,docs)

PHONY += docs-live
docs-live:  sphinx-doc-prebuilds sphinx-live
	$(call cmd,sphinx_autobuild,html,docs,docs)

PHONY += prebuild-includes
prebuild-includes:
	$(Q)mkdir -p $(DOCS_BUILD)/includes
	$(Q)./utils/searx.sh doc | cat > $(DOCS_BUILD)/includes/searx.rst
	$(Q)./utils/filtron.sh doc | cat > $(DOCS_BUILD)/includes/filtron.rst
	$(Q)./utils/morty.sh doc | cat > $(DOCS_BUILD)/includes/morty.rst


$(GH_PAGES)::
	@echo "doc available at --> $(DOCS_URL)"

# update project files
# --------------------

PHONY += project engines.languages useragents.update buildenv

project: buildenv useragents.update engines.languages

engines.languages:  pyenvinstall
	$(Q)echo "fetch languages .."
	$(Q)$(PY_ENV_ACT); python utils/fetch_languages.py
	$(Q)echo "update searx/data/engines_languages.json"
	$(Q)mv engines_languages.json searx/data/engines_languages.json
	$(Q)echo "update searx/languages.py"
	$(Q)mv languages.py searx/languages.py

useragents.update:  pyenvinstall
	$(Q)echo "Update searx/data/useragents.json with the most recent versions of Firefox."
	$(Q)$(PY_ENV_ACT); python utils/fetch_firefox_version.py

buildenv:
	$(Q)echo "build searx/brand.py"
	$(Q)echo "GIT_URL = '$(GIT_URL)'"  > searx/brand.py
	$(Q)echo "GIT_BRANCH = '$(GIT_BRANCH)'"  >> searx/brand.py
	$(Q)echo "ISSUE_URL = 'https://github.com/asciimoo/searx/issues'" >> searx/brand.py
	$(Q)echo "SEARX_URL = '$(SEARX_URL)'" >> searx/brand.py
	$(Q)echo "DOCS_URL = '$(DOCS_URL)'" >> searx/brand.py
	$(Q)echo "PUBLIC_INSTANCES = 'https://searx.space'" >> searx/brand.py
	$(Q)echo "build utils/brand.env"
	$(Q)echo "export GIT_URL='$(GIT_URL)'"  > utils/brand.env
	$(Q)echo "export GIT_BRANCH='$(GIT_BRANCH)'"  >> utils/brand.env
	$(Q)echo "export ISSUE_URL='https://github.com/asciimoo/searx/issues'" >> utils/brand.env
	$(Q)echo "export SEARX_URL='$(SEARX_URL)'" >> utils/brand.env
	$(Q)echo "export DOCS_URL='$(DOCS_URL)'" >> utils/brand.env
	$(Q)echo "export PUBLIC_INSTANCES='https://searx.space'" >> utils/brand.env


# node / npm
# ----------

node.env: buildenv
	$(Q)./manage.sh npm_packages

node.clean:
	$(Q)echo "CLEAN     locally installed npm dependencies"
	$(Q)rm -rf \
	  ./node_modules  \
	  ./package-lock.json \
	  ./searx/static/themes/oscar/package-lock.json \
	  ./searx/static/themes/oscar/node_modules \
	  ./searx/static/themes/simple/package-lock.json \
	  ./searx/static/themes/simple/node_modules

# build themes
# ------------

PHONY += themes.bootstrap themes themes.oscar themes.simple themes.legacy themes.courgette themes.pixart
themes: buildenv themes.bootstrap themes.oscar themes.simple themes.legacy themes.courgette themes.pixart

quiet_cmd_lessc = LESSC     $3
      cmd_lessc = PATH="$$(npm bin):$$PATH" \
	lessc --clean-css="--s1 --advanced --compatibility=ie9" "searx/static/$2" "searx/static/$3"

quiet_cmd_grunt = GRUNT     $2
      cmd_grunt = PATH="$$(npm bin):$$PATH" \
	grunt --gruntfile  "$2"

themes.oscar:
	$(Q)echo '[!] build oscar theme'
	$(call cmd,grunt,searx/static/themes/oscar/gruntfile.js)

themes.simple:
	$(Q)echo '[!] build simple theme'
	$(call cmd,grunt,searx/static/themes/simple/gruntfile.js)

themes.legacy:
	$(Q)echo '[!] build legacy theme'
	$(call cmd,lessc,themes/legacy/less/style-rtl.less,themes/legacy/css/style-rtl.css)
	$(call cmd,lessc,themes/legacy/less/style.less,themes/legacy/css/style.css)

themes.courgette:
	$(Q)echo '[!] build courgette theme'
	$(call cmd,lessc,themes/courgette/less/style.less,themes/courgette/css/style.css)
	$(call cmd,lessc,themes/courgette/less/style-rtl.less,themes/courgette/css/style-rtl.css)

themes.pixart:
	$(Q)echo '[!] build pixart theme'
	$(call cmd,lessc,themes/pix-art/less/style.less,themes/pix-art/css/style.css)

themes.bootstrap:
	$(call cmd,lessc,less/bootstrap/bootstrap.less,css/bootstrap.min.css)


# docker
# ------

PHONY += docker
docker: buildenv
	$(Q)./manage.sh docker_build

docker.push: buildenv
	$(Q)./manage.sh docker_build push

# gecko
# -----

PHONY += gecko.driver
gecko.driver:
	$(PY_ENV_ACT); ./manage.sh install_geckodriver

# test
# ----

PHONY += test test.sh test.pylint test.pep8 test.unit test.coverage test.robot
test: buildenv test.pylint test.pep8 test.unit gecko.driver test.robot

ifeq ($(PY),2)
test.pylint:
	@echo "LINT      skip liniting py2"
else
<<<<<<< HEAD
=======
# TODO: balance linting with pylint

>>>>>>> c83007a6
test.pylint: pyenvinstall
	$(call cmd,pylint,$(PYLINT_FILES))
endif

# TODO: balance linting with pylint
PYLINT_FILES=\
	searx/preferences.py \
	searx/resources.py \
	searx/testing.py \
	searx/plugins/__init__.py \
	searx/version.py \
	tests/unit/test_plugins.py

# ignored rules:
#  E402 module level import not at top of file
#  W503 line break before binary operator

# ubu1604: uses shellcheck v0.3.7 (from 04/2015), no longer supported!
test.sh:
	shellcheck -x -s bash utils/brand.env
	shellcheck -x utils/lib.sh
	shellcheck -x utils/filtron.sh
	shellcheck -x utils/searx.sh
	shellcheck -x utils/morty.sh
	shellcheck -x utils/lxc.sh
	shellcheck -x utils/lxc-searx.env
	shellcheck -x .config.sh

test.pep8: pyenvinstall
	@echo "TEST      pep8"
	$(Q)$(PY_ENV_ACT); pep8 --exclude='searx/static, $(foreach f,$(PYLINT_FILES),$(f),)' --max-line-length=120 --ignore "E402,W503" searx tests

ifeq ($(PY),2)
test.unit:
	@echo "TEST      skip py2 unit tests"
else
test.unit: pyenvinstall
	@echo "TEST      tests/unit"
	$(Q)$(PY_ENV_ACT); python -m nose2 -s tests/unit
endif

test.coverage:  pyenvinstall
	@echo "TEST      unit test coverage"
	$(Q)$(PY_ENV_ACT); \
	python -m nose2 -C --log-capture --with-coverage --coverage searx -s tests/unit \
	&& coverage report \
	&& coverage html \

test.robot: pyenvinstall gecko.driver
	@echo "TEST      robot"
	$(Q)$(PY_ENV_ACT); PYTHONPATH=. python searx/testing.py robot

test.clean:
	@echo "CLEAN     intermediate test stuff"
	$(Q)rm -rf geckodriver.log .coverage coverage/


# travis
# ------

travis.codecov:
	$(Q)$(PY_ENV_BIN)/python -m pip install codecov

.PHONY: $(PHONY)<|MERGE_RESOLUTION|>--- conflicted
+++ resolved
@@ -1,9 +1,6 @@
 # -*- coding: utf-8; mode: makefile-gmake -*-
-<<<<<<< HEAD
 # SPDX-License-Identifier: AGPL-3.0-or-later
-=======
 .DEFAULT_GOAL=help
->>>>>>> c83007a6
 
 # START Makefile setup
 export GIT_URL=https://github.com/asciimoo/searx
@@ -221,11 +218,6 @@
 test.pylint:
 	@echo "LINT      skip liniting py2"
 else
-<<<<<<< HEAD
-=======
-# TODO: balance linting with pylint
-
->>>>>>> c83007a6
 test.pylint: pyenvinstall
 	$(call cmd,pylint,$(PYLINT_FILES))
 endif

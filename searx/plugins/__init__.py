<<<<<<< HEAD
from searx.plugins import self_ip
from searx.plugins import geodata_parser
from searx import logger
=======
'''
searx is free software: you can redistribute it and/or modify
it under the terms of the GNU Affero General Public License as published by
the Free Software Foundation, either version 3 of the License, or
(at your option) any later version.

searx is distributed in the hope that it will be useful,
but WITHOUT ANY WARRANTY; without even the implied warranty of
MERCHANTABILITY or FITNESS FOR A PARTICULAR PURPOSE.  See the
GNU Affero General Public License for more details.

You should have received a copy of the GNU Affero General Public License
along with searx. If not, see < http://www.gnu.org/licenses/ >.

(C) 2015 by Adam Tauber, <asciimoo@gmail.com>
'''
>>>>>>> 4e28f12b
from sys import exit
from searx import logger

logger = logger.getChild('plugins')

from searx.plugins import (https_rewrite,
                           self_ip,
                           search_on_category_select)

required_attrs = (('name', str),
                  ('description', str),
                  ('default_on', bool))

optional_attrs = (('js_dependencies', tuple),
                  ('css_dependencies', tuple))


class Plugin():
    default_on = False
    name = 'Default plugin'
    description = 'Default plugin description'


class PluginStore():

    def __init__(self):
        self.plugins = []

    def __iter__(self):
        for plugin in self.plugins:
            yield plugin

    def register(self, *plugins):
        for plugin in plugins:
            for plugin_attr, plugin_attr_type in required_attrs:
                if not hasattr(plugin, plugin_attr) or not isinstance(getattr(plugin, plugin_attr), plugin_attr_type):
                    logger.critical('missing attribute "{0}", cannot load plugin: {1}'.format(plugin_attr, plugin))
                    exit(3)
            for plugin_attr, plugin_attr_type in optional_attrs:
                if not hasattr(plugin, plugin_attr) or not isinstance(getattr(plugin, plugin_attr), plugin_attr_type):
                    setattr(plugin, plugin_attr, plugin_attr_type())
            plugin.id = plugin.name.replace(' ', '_')
            self.plugins.append(plugin)

    def call(self, plugin_type, request, *args, **kwargs):
        ret = True
        for plugin in request.user_plugins:
            if hasattr(plugin, plugin_type):
                ret = getattr(plugin, plugin_type)(request, *args, **kwargs)
                if not ret:
                    break

        return ret


plugins = PluginStore()
<<<<<<< HEAD
plugins.register(self_ip)
plugins.register(geodata_parser)
=======
plugins.register(https_rewrite)
plugins.register(self_ip)
plugins.register(search_on_category_select)
>>>>>>> 4e28f12b
<|MERGE_RESOLUTION|>--- conflicted
+++ resolved
@@ -1,8 +1,3 @@
-<<<<<<< HEAD
-from searx.plugins import self_ip
-from searx.plugins import geodata_parser
-from searx import logger
-=======
 '''
 searx is free software: you can redistribute it and/or modify
 it under the terms of the GNU Affero General Public License as published by
@@ -19,7 +14,6 @@
 
 (C) 2015 by Adam Tauber, <asciimoo@gmail.com>
 '''
->>>>>>> 4e28f12b
 from sys import exit
 from searx import logger
 
@@ -27,6 +21,7 @@
 
 from searx.plugins import (https_rewrite,
                            self_ip,
+                           geodata_parser,
                            search_on_category_select)
 
 required_attrs = (('name', str),
@@ -76,11 +71,7 @@
 
 
 plugins = PluginStore()
-<<<<<<< HEAD
+plugins.register(https_rewrite)
 plugins.register(self_ip)
 plugins.register(geodata_parser)
-=======
-plugins.register(https_rewrite)
-plugins.register(self_ip)
-plugins.register(search_on_category_select)
->>>>>>> 4e28f12b
+plugins.register(search_on_category_select)
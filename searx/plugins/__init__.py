--- conflicted
+++ resolved
@@ -20,14 +20,9 @@
 logger = logger.getChild('plugins')
 
 from searx.plugins import (https_rewrite,
-<<<<<<< HEAD
                            self_info,
-                           search_on_category_select)
-=======
-                           self_ip,
                            search_on_category_select,
                            tracker_url_remover)
->>>>>>> 8911233e
 
 required_attrs = (('name', str),
                   ('description', str),
@@ -77,11 +72,6 @@
 
 plugins = PluginStore()
 plugins.register(https_rewrite)
-<<<<<<< HEAD
 plugins.register(self_info)
 plugins.register(search_on_category_select)
-=======
-plugins.register(self_ip)
-plugins.register(search_on_category_select)
-plugins.register(tracker_url_remover)
->>>>>>> 8911233e
+plugins.register(tracker_url_remover)
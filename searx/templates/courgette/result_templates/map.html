<div class="result {{ result.class }}">

<<<<<<< HEAD
  {% if result['favicon'] %}
    <img width="14" height="14" class="favicon" src="static/{{theme}}/img/icon_{{result['favicon']}}.ico" alt="{{result['favicon']}}" />
=======
  {% if "icon_"~result.engine~".ico" in favicons %}
    <img width="14" height="14" class="favicon" src="static/{{theme}}/img/icon_{{result.engine}}.ico" alt="{{result.engine}}" />
>>>>>>> 83d6f366
  {% endif %}

  <div>
    <h3 class="result_title"><a href="{{ result.url }}">{{ result.title|safe }}</a></h3>
	{% if result.publishedDate %}<p class="published_date">{{ result.publishedDate }}</p>{% endif %}
    <p class="content">{% if result.content %}{{ result.content|safe }}<br />{% endif %}</p>
    <p class="url">{{ result.pretty_url }}</p>
  </div>
</div><|MERGE_RESOLUTION|>--- conflicted
+++ resolved
@@ -1,12 +1,7 @@
 <div class="result {{ result.class }}">
 
-<<<<<<< HEAD
-  {% if result['favicon'] %}
-    <img width="14" height="14" class="favicon" src="static/{{theme}}/img/icon_{{result['favicon']}}.ico" alt="{{result['favicon']}}" />
-=======
   {% if "icon_"~result.engine~".ico" in favicons %}
     <img width="14" height="14" class="favicon" src="static/{{theme}}/img/icon_{{result.engine}}.ico" alt="{{result.engine}}" />
->>>>>>> 83d6f366
   {% endif %}
 
   <div>

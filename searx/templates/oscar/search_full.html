{% from 'oscar/macros.html' import icon %}

<form method="{{ method or 'POST' }}" action="{{ url_for('index') }}" id="search_form" role="search">
    {% if rtl %}
    <div class="input-group">
    {% else %}
    <div class="input-group col-md-8 col-md-offset-2">
    {% endif %}
<<<<<<< HEAD
        <input type="search" name="q" class="form-control input-lg autofocus" id="q" placeholder="{{ searchbox_text }}" aria-label="{{ searchbox_text }}" autocomplete="off" value="{{ q }}">
=======
        <input type="search" name="q" class="form-control input-lg autofocus" id="q" placeholder="{{ _('Search for...') }}" aria-label="{{ _('Search for...') }}" autocomplete="off" value="{{ q }}" accesskey="s">
>>>>>>> 3f93fe04
        <span class="input-group-btn">
            <button type="submit" class="btn btn-default input-lg" aria-label="{{ _('Start search') }}"><span class="hide_if_nojs">{{ icon('search') }}</span><span class="hidden active_if_nojs">{{ _('Start search') }}</span></button>
        </span>
    </div>
    <div class="col-md-8 col-md-offset-2  advanced">
        {% include 'oscar/advanced.html' %}
    </div>

</form><!-- / #search_form_full --><|MERGE_RESOLUTION|>--- conflicted
+++ resolved
@@ -6,11 +6,7 @@
     {% else %}
     <div class="input-group col-md-8 col-md-offset-2">
     {% endif %}
-<<<<<<< HEAD
-        <input type="search" name="q" class="form-control input-lg autofocus" id="q" placeholder="{{ searchbox_text }}" aria-label="{{ searchbox_text }}" autocomplete="off" value="{{ q }}">
-=======
-        <input type="search" name="q" class="form-control input-lg autofocus" id="q" placeholder="{{ _('Search for...') }}" aria-label="{{ _('Search for...') }}" autocomplete="off" value="{{ q }}" accesskey="s">
->>>>>>> 3f93fe04
+        <input type="search" name="q" class="form-control input-lg autofocus" id="q" placeholder="{{ searchbox_text }}" aria-label="{{ searchbox_text }}" autocomplete="off" value="{{ q }}" accesskey="s">
         <span class="input-group-btn">
             <button type="submit" class="btn btn-default input-lg" aria-label="{{ _('Start search') }}"><span class="hide_if_nojs">{{ icon('search') }}</span><span class="hidden active_if_nojs">{{ _('Start search') }}</span></button>
         </span>

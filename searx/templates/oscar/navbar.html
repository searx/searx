--- conflicted
+++ resolved
@@ -27,13 +27,7 @@
                 <span class="icon-bar"></span>
                 <span class="icon-bar"></span>
             </button>
-<<<<<<< HEAD
-            <span class="navbar-brand">
-                <a href="{{ url_for('index') }}">searx</a>
-            </span>
-=======
             <a class="navbar-brand" href="{{ url_for('index') }}">{{ instance_name }}</a>
->>>>>>> 9331fc28
         </div>
         <div class="navbar-collapse collapse">
             <ul class="nav navbar-nav navbar-right"> <!-- results.html -->

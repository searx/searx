
'''
searx is free software: you can redistribute it and/or modify
it under the terms of the GNU Affero General Public License as published by
the Free Software Foundation, either version 3 of the License, or
(at your option) any later version.

searx is distributed in the hope that it will be useful,
but WITHOUT ANY WARRANTY; without even the implied warranty of
MERCHANTABILITY or FITNESS FOR A PARTICULAR PURPOSE.  See the
GNU Affero General Public License for more details.

You should have received a copy of the GNU Affero General Public License
along with searx. If not, see < http://www.gnu.org/licenses/ >.

(C) 2013- by Adam Tauber, <asciimoo@gmail.com>
'''

import sys
import asyncio
from os.path import realpath, dirname
from io import open
from babel.localedata import locale_identifiers
from flask_babel import gettext
from operator import itemgetter
from json import loads
from searx.httpclient import get
from searx import settings
from searx import logger
from searx.utils import load_module, match_language, get_engine_from_settings


logger = logger.getChild('engines')

engine_dir = dirname(realpath(__file__))

engines = {}

categories = {'general': []}

languages = loads(open(engine_dir + '/../data/engines_languages.json', 'r', encoding='utf-8').read())
babel_langs = [lang_parts[0] + '-' + lang_parts[-1] if len(lang_parts) > 1 else lang_parts[0]
               for lang_parts in (lang_code.split('_') for lang_code in locale_identifiers())]

engine_shortcuts = {}
engine_default_args = {'paging': False,
                       'categories': ['general'],
                       'language_support': True,
                       'supported_languages': [],
                       'safesearch': False,
                       'timeout': settings['outgoing']['request_timeout'],
                       'shortcut': '-',
                       'disabled': False,
                       'suspend_end_time': 0,
                       'continuous_errors': 0,
                       'time_range_support': False,
                       'offline': False}


def load_engine(engine_data):
    engine_name = engine_data['name']
    if '_' in engine_name:
        logger.error('Engine name contains underscore: "{}"'.format(engine_name))
        sys.exit(1)

    if engine_name.lower() != engine_name:
        logger.warn('Engine name is not lowercase: "{}", converting to lowercase'.format(engine_name))
        engine_name = engine_name.lower()
        engine_data['name'] = engine_name

    engine_module = engine_data['engine']

    try:
        engine = load_module(engine_module + '.py', engine_dir)
    except:
        logger.exception('Cannot load engine "{}"'.format(engine_module))
        return None

    for param_name in engine_data:
        if param_name == 'engine':
            continue
        if param_name == 'categories':
            if engine_data['categories'] == 'none':
                engine.categories = []
            else:
                engine.categories = list(map(str.strip, engine_data['categories'].split(',')))
            continue
        setattr(engine, param_name, engine_data[param_name])

    for arg_name, arg_value in engine_default_args.items():
        if not hasattr(engine, arg_name):
            setattr(engine, arg_name, arg_value)

    # checking required variables
    for engine_attr in dir(engine):
        if engine_attr.startswith('_'):
            continue
        if engine_attr == 'inactive' and getattr(engine, engine_attr) is True:
            return None
        if getattr(engine, engine_attr) is None:
            logger.error('Missing engine config attribute: "{0}.{1}"'
                         .format(engine.name, engine_attr))
            sys.exit(1)

    # assign supported languages from json file
    if engine_data['name'] in languages:
        setattr(engine, 'supported_languages', languages[engine_data['name']])

    # find custom aliases for non standard language codes
    if hasattr(engine, 'supported_languages'):
        if hasattr(engine, 'language_aliases'):
            language_aliases = getattr(engine, 'language_aliases')
        else:
            language_aliases = {}

        for engine_lang in getattr(engine, 'supported_languages'):
            iso_lang = match_language(engine_lang, babel_langs, fallback=None)
            if iso_lang and iso_lang != engine_lang and not engine_lang.startswith(iso_lang) and \
               iso_lang not in getattr(engine, 'supported_languages'):
                language_aliases[iso_lang] = engine_lang

        setattr(engine, 'language_aliases', language_aliases)

    # assign language fetching method if auxiliary method exists
    if hasattr(engine, '_fetch_supported_languages'):
        setattr(engine, 'fetch_supported_languages',
                lambda: engine._fetch_supported_languages(get(engine.supported_languages_url)))

    engine.stats = {
        'result_count': 0,
        'search_count': 0,
        'engine_time': 0,
        'engine_time_count': 0,
        'score_count': 0,
        'errors': 0
    }

    if not engine.offline:
        engine.stats['page_load_time'] = 0
        engine.stats['page_load_count'] = 0

    for category_name in engine.categories:
        categories.setdefault(category_name, []).append(engine)

    if engine.shortcut in engine_shortcuts:
        logger.error('Engine config error: ambigious shortcut: {0}'.format(engine.shortcut))
        sys.exit(1)

    engine_shortcuts[engine.shortcut] = engine.name

    return engine


def to_percentage(stats, maxvalue):
    for engine_stat in stats:
        if maxvalue:
            engine_stat['percentage'] = int(engine_stat['avg'] / maxvalue * 100)
        else:
            engine_stat['percentage'] = 0
    return stats


def get_engines_stats():
    # TODO refactor
    pageloads = []
    engine_times = []
    results = []
    scores = []
    errors = []
    scores_per_result = []

    max_pageload = max_engine_times = max_results = max_score = max_errors = max_score_per_result = 0  # noqa
    for engine in engines.values():
        if engine.stats['search_count'] == 0:
            continue
        results_num = \
            engine.stats['result_count'] / float(engine.stats['search_count'])

        if engine.stats['engine_time_count'] != 0:
            this_engine_time = engine.stats['engine_time'] / float(engine.stats['engine_time_count'])  # noqa
        else:
            this_engine_time = 0

        if results_num:
            score = engine.stats['score_count'] / float(engine.stats['search_count'])  # noqa
            score_per_result = score / results_num
        else:
            score = score_per_result = 0.0

        if not engine.offline:
            load_times = 0
            if engine.stats['page_load_count'] != 0:
                load_times = engine.stats['page_load_time'] / float(engine.stats['page_load_count'])  # noqa
            max_pageload = max(load_times, max_pageload)
            pageloads.append({'avg': load_times, 'name': engine.name})

        max_engine_times = max(this_engine_time, max_engine_times)
        max_results = max(results_num, max_results)
        max_score = max(score, max_score)
        max_score_per_result = max(score_per_result, max_score_per_result)
        max_errors = max(max_errors, engine.stats['errors'])

        engine_times.append({'avg': this_engine_time, 'name': engine.name})
        results.append({'avg': results_num, 'name': engine.name})
        scores.append({'avg': score, 'name': engine.name})
        errors.append({'avg': engine.stats['errors'], 'name': engine.name})
        scores_per_result.append({
            'avg': score_per_result,
            'name': engine.name
        })

    pageloads = to_percentage(pageloads, max_pageload)
    engine_times = to_percentage(engine_times, max_engine_times)
    results = to_percentage(results, max_results)
    scores = to_percentage(scores, max_score)
    scores_per_result = to_percentage(scores_per_result, max_score_per_result)
    erros = to_percentage(errors, max_errors)

    return [
        (
            gettext('Engine time (sec)'),
            sorted(engine_times, key=itemgetter('avg'))
        ),
        (
            gettext('Page loads (sec)'),
            sorted(pageloads, key=itemgetter('avg'))
        ),
        (
            gettext('Number of results'),
            sorted(results, key=itemgetter('avg'), reverse=True)
        ),
        (
            gettext('Scores'),
            sorted(scores, key=itemgetter('avg'), reverse=True)
        ),
        (
            gettext('Scores per result'),
            sorted(scores_per_result, key=itemgetter('avg'), reverse=True)
        ),
        (
            gettext('Errors'),
            sorted(errors, key=itemgetter('avg'), reverse=True)
        ),
    ]


def load_engines(engine_list):
    global engines
    engines.clear()
    for engine_data in engine_list:
        engine = load_engine(engine_data)
        if engine is not None:
            engines[engine.name] = engine
    return engines


async def initialize_engines(engine_list):
    load_engines(engine_list)

<<<<<<< HEAD
    async def engine_init(engine_name, init_fn):
        try:
            await init_fn()
            logger.debug('%s engine: Initialized', engine_name)
        except Exception as e:
            logger.exception('%s engine: Intialization exception', engine_name, e)
=======
    def engine_init(engine_name, init_fn):
        init_fn(get_engine_from_settings(engine_name))
        logger.debug('%s engine: Initialized', engine_name)
>>>>>>> 12f42d15

    loop = asyncio.get_event_loop()
    futures = []
    for engine_name, engine in engines.items():
        if hasattr(engine, 'init'):
            init_fn = getattr(engine, 'init')
            if init_fn:
                logger.debug('%s engine: Starting background initialization', engine_name)
                futures.append(engine_init(engine_name, init_fn))
    await asyncio.gather(*futures)<|MERGE_RESOLUTION|>--- conflicted
+++ resolved
@@ -257,18 +257,12 @@
 async def initialize_engines(engine_list):
     load_engines(engine_list)
 
-<<<<<<< HEAD
     async def engine_init(engine_name, init_fn):
         try:
-            await init_fn()
+            await init_fn(get_engine_from_settings(engine_name))
             logger.debug('%s engine: Initialized', engine_name)
         except Exception as e:
             logger.exception('%s engine: Intialization exception', engine_name, e)
-=======
-    def engine_init(engine_name, init_fn):
-        init_fn(get_engine_from_settings(engine_name))
-        logger.debug('%s engine: Initialized', engine_name)
->>>>>>> 12f42d15
 
     loop = asyncio.get_event_loop()
     futures = []

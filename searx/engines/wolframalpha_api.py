--- conflicted
+++ resolved
@@ -18,7 +18,6 @@
 
 # xpath variables
 failure_xpath = '/queryresult[attribute::success="false"]'
-answer_xpath = '//pod[attribute::primary="true"]' # /subpod/plaintext'
 input_xpath = '//pod[starts-with(attribute::id, "Input")]/subpod/plaintext'
 pods_xpath = '//pod'
 subpods_xpath = './subpod'
@@ -63,7 +62,6 @@
     return text
 
 
-
 # get response from search-request
 def response(resp):
     results = []
@@ -77,19 +75,11 @@
     try:
         infobox_title = search_results.xpath(input_xpath)[0].text
     except:
-        infobox_title = None
-
-    try:
-        answer_title = search_results.xpath(answer_xpath)[0].xpath(pod_title_xpath)[0].text
-        answer_text = search_results.xpath(answer_xpath)[0].xpath(subpods_xpath)[0].xpath(plaintext_xpath)[0].text
-        result_content = "%s: %s" % (answer_title, answer_text)
-    except:
-        result_content = None
+        infobox_title = ""
 
     pods = search_results.xpath(pods_xpath)
-    result = ""
     result_chunks = []
-    first_text_entry = True
+    result_content = ""
     for pod in pods:
         pod_id = pod.xpath(pod_id_xpath)[0]
         pod_title = pod.xpath(pod_title_xpath)[0]
@@ -106,15 +96,8 @@
 
             if content and pod_id not in image_pods:
 
-<<<<<<< HEAD
                 if pod_is_result:
-                    result = content
-=======
-                # cheap hack by Spec
-                if not result_content and not first_text_entry:
                     result_content = "%s: %s" % (pod_title, content)
-                first_text_entry = False
->>>>>>> a4258e40
 
                 # if no input pod was found, title is first plaintext pod
                 if not infobox_title:
@@ -140,12 +123,7 @@
 
     # append link to site
     results.append({'url': resp.request.headers['Referer'].decode('utf8'),
-<<<<<<< HEAD
-                    'title': infobox_title + ' - Wolfram|Alpha',
-                    'content': result})
-=======
                     'title': title,
                     'content': result_content})
->>>>>>> a4258e40
 
     return results
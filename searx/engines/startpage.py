#  Startpage (Web)
#
# @website     https://startpage.com
# @provide-api no (nothing found)
#
# @using-api   no
# @results     HTML
# @stable      no (HTML can change)
# @parse       url, title, content
#
# @todo        paging

from lxml import html
from dateutil import parser
from datetime import datetime, timedelta
import re
from searx.engines.xpath import extract_text
<<<<<<< HEAD
import logging
=======
from searx.languages import language_codes
from searx.utils import eval_xpath
>>>>>>> 3aa49cb8

# engine dependent config
categories = ['general']
# there is a mechanism to block "bot" search
# (probably the parameter qid), require
# storing of qid's between mulitble search-calls

paging = True
language_support = True

# search-url
base_url = 'https://startpage.com/'
search_url = base_url + 'do/search'

# specific xpath variables
# ads xpath //div[@id="results"]/div[@id="sponsored"]//div[@class="result"]
# not ads: div[@class="result"] are the direct childs of div[@id="results"]
<<<<<<< HEAD
results_xpath = '//li[contains(@class, "search-result") and contains(@class, "search-item")]'
link_xpath = './/h3/a'
content_xpath = './p[@class="search-item__body"]'
qid_xpath = '//input[@name="qid"]/@value'
cat_xpath = '//input[@name="cat"]/@value'
=======
results_xpath = '//div[@class="w-gl__result"]'
link_xpath = './/a[@class="w-gl__result-title"]'
content_xpath = './/p[@class="w-gl__description"]'
>>>>>>> 3aa49cb8

logger = logging.getLogger('Startpage')

# do search-request
def request(query, params):

    params['url'] = search_url
    params['method'] = 'POST'
<<<<<<< HEAD
    if len(params['qid']) < 2:
        params['data'] = {'query': query,
                      'startat': offset}
    else:
        params['data'] = {'query': query,
                          'startat': offset,
                          'qid': params['qid'],
                          'cat': params['cat']}

    # set language
    params['data']['with_language'] = ('lang_' + params['language'].split('-')[0])
    logger.debug(params)
=======
    params['data'] = {
        'query': query,
        'page': params['pageno'],
        'cat': 'web',
        'cmd': 'process_search',
        'engine0': 'v1all',
    }

    # set language if specified
    if params['language'] != 'all':
        language = 'english'
        for lc, _, _, lang in language_codes:
            if lc == params['language']:
                language = lang
        params['data']['language'] = language
        params['data']['lui'] = language
>>>>>>> 3aa49cb8

    return params


# get response from search-request
def response(resp):
    results = []

    dom = html.fromstring(resp.text)

    if dom.xpath(qid_xpath):
        qid = dom.xpath(qid_xpath)
        qid = qid[0]
    else:
        qid = ''

    results.append({"qid": qid})

    if dom.xpath(cat_xpath):
        cat = dom.xpath(cat_xpath)
        cat = cat[0]
    else:
        cat = ''

    results.append({"cat": cat})

    # parse results
    for result in eval_xpath(dom, results_xpath):
        links = eval_xpath(result, link_xpath)
        if not links:
            continue
        link = links[0]
        url = link.attrib.get('href')

        # block google-ad url's
        if re.match(r"^http(s|)://(www\.)?google\.[a-z]+/aclk.*$", url):
            continue

        # block startpage search url's
        if re.match(r"^http(s|)://(www\.)?startpage\.com/do/search\?.*$", url):
            continue

        # block ixquick search url's
        if re.match(r"^http(s|)://(www\.)?ixquick\.com/do/search\?.*$", url):
            continue

        title = extract_text(link)

        if eval_xpath(result, content_xpath):
            content = extract_text(eval_xpath(result, content_xpath))
        else:
            content = ''

        published_date = None

        # check if search result starts with something like: "2 Sep 2014 ... "
        if re.match(r"^([1-9]|[1-2][0-9]|3[0-1]) [A-Z][a-z]{2} [0-9]{4} \.\.\. ", content):
            date_pos = content.find('...') + 4
            date_string = content[0:date_pos - 5]
            published_date = parser.parse(date_string, dayfirst=True)

            # fix content string
            content = content[date_pos:]

        # check if search result starts with something like: "5 days ago ... "
        elif re.match(r"^[0-9]+ days? ago \.\.\. ", content):
            date_pos = content.find('...') + 4
            date_string = content[0:date_pos - 5]

            # calculate datetime
            published_date = datetime.now() - timedelta(days=int(re.match(r'\d+', date_string).group()))

            # fix content string
            content = content[date_pos:]

        if published_date:
            # append result
            results.append({'url': url,
                            'title': title,
                            'content': content,
                            'publishedDate': published_date})
        else:
            # append result
            results.append({'url': url,
                            'title': title,
                            'content': content})

    # return results
    return results<|MERGE_RESOLUTION|>--- conflicted
+++ resolved
@@ -15,12 +15,8 @@
 from datetime import datetime, timedelta
 import re
 from searx.engines.xpath import extract_text
-<<<<<<< HEAD
-import logging
-=======
 from searx.languages import language_codes
 from searx.utils import eval_xpath
->>>>>>> 3aa49cb8
 
 # engine dependent config
 categories = ['general']
@@ -38,39 +34,16 @@
 # specific xpath variables
 # ads xpath //div[@id="results"]/div[@id="sponsored"]//div[@class="result"]
 # not ads: div[@class="result"] are the direct childs of div[@id="results"]
-<<<<<<< HEAD
-results_xpath = '//li[contains(@class, "search-result") and contains(@class, "search-item")]'
-link_xpath = './/h3/a'
-content_xpath = './p[@class="search-item__body"]'
-qid_xpath = '//input[@name="qid"]/@value'
-cat_xpath = '//input[@name="cat"]/@value'
-=======
 results_xpath = '//div[@class="w-gl__result"]'
 link_xpath = './/a[@class="w-gl__result-title"]'
 content_xpath = './/p[@class="w-gl__description"]'
->>>>>>> 3aa49cb8
 
-logger = logging.getLogger('Startpage')
 
 # do search-request
 def request(query, params):
 
     params['url'] = search_url
     params['method'] = 'POST'
-<<<<<<< HEAD
-    if len(params['qid']) < 2:
-        params['data'] = {'query': query,
-                      'startat': offset}
-    else:
-        params['data'] = {'query': query,
-                          'startat': offset,
-                          'qid': params['qid'],
-                          'cat': params['cat']}
-
-    # set language
-    params['data']['with_language'] = ('lang_' + params['language'].split('-')[0])
-    logger.debug(params)
-=======
     params['data'] = {
         'query': query,
         'page': params['pageno'],
@@ -87,7 +60,6 @@
                 language = lang
         params['data']['language'] = language
         params['data']['lui'] = language
->>>>>>> 3aa49cb8
 
     return params
 
@@ -97,22 +69,6 @@
     results = []
 
     dom = html.fromstring(resp.text)
-
-    if dom.xpath(qid_xpath):
-        qid = dom.xpath(qid_xpath)
-        qid = qid[0]
-    else:
-        qid = ''
-
-    results.append({"qid": qid})
-
-    if dom.xpath(cat_xpath):
-        cat = dom.xpath(cat_xpath)
-        cat = cat[0]
-    else:
-        cat = ''
-
-    results.append({"cat": cat})
 
     # parse results
     for result in eval_xpath(dom, results_xpath):
@@ -128,10 +84,6 @@
 
         # block startpage search url's
         if re.match(r"^http(s|)://(www\.)?startpage\.com/do/search\?.*$", url):
-            continue
-
-        # block ixquick search url's
-        if re.match(r"^http(s|)://(www\.)?ixquick\.com/do/search\?.*$", url):
             continue
 
         title = extract_text(link)

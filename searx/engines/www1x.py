--- conflicted
+++ resolved
@@ -10,15 +10,10 @@
  @parse       url, title, thumbnail, img_src, content
 """
 
-<<<<<<< HEAD
 import re
 from urllib.parse import urlencode, urljoin
 from searx.utils import match_language, html_fromstring
-=======
-from lxml import html
-from searx.url_utils import urlencode, urljoin
 from searx.engines.xpath import extract_text
->>>>>>> 12f42d15
 
 # engine dependent config
 categories = ['images']
@@ -40,27 +35,10 @@
 async def response(resp):
     results = []
 
-    dom = html.fromstring(resp.text)
+    dom = html_fromstring(resp.text)
     for res in dom.xpath('//div[@class="List-item MainListing"]'):
         # processed start and end of link
-<<<<<<< HEAD
-        if result_part == '<a':
-            cur_element = result_part
-            continue
-        elif result_part != '</a>':
-            cur_element += result_part
-            continue
-
-        cur_element += result_part
-
-        # fix xml-error
-        cur_element = cur_element.replace('"></a>', '"/></a>')
-
-        dom = html_fromstring(cur_element)
-        link = dom.xpath('//a')[0]
-=======
         link = res.xpath('//a')[0]
->>>>>>> 12f42d15
 
         url = urljoin(base_url, link.attrib.get('href'))
         title = extract_text(link)

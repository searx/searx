# Wolfram|Alpha (Science)
#
# @website     https://www.wolframalpha.com/
# @provide-api yes (https://api.wolframalpha.com/v2/)
#
# @using-api   no
# @results     JSON
# @stable      no
# @parse       url, infobox

from json import loads
from time import time
from urllib.parse import urlencode
from searx.httpclient import get as http_get


# search-url
url = 'https://www.wolframalpha.com/'

search_url = url + 'input/json.jsp'\
    '?async=false'\
    '&banners=raw'\
    '&debuggingdata=false'\
    '&format=image,plaintext,imagemap,minput,moutput'\
    '&formattimeout=2'\
    '&{query}'\
    '&output=JSON'\
    '&parsetimeout=2'\
    '&proxycode={token}'\
    '&scantimeout=0.5'\
    '&sponsorcategories=true'\
    '&statemethod=deploybutton'

referer_url = url + 'input/?{query}'

token = {'value': '',
         'last_updated': None}

# pods to display as image in infobox
# this pods do return a plaintext, but they look better and are more useful as images
image_pods = {'VisualRepresentation',
              'Illustration',
              'Symbol'}


# seems, wolframalpha resets its token in every hour
async def obtain_token():
    update_time = time() - (time() % 3600)
    try:
        token_response = await http_get('https://www.wolframalpha.com/input/api/v1/code?ts=9999999999999999999')
        token['value'] = token_response.json()['code']
        token['last_updated'] = update_time
    except:
        pass
    return token


<<<<<<< HEAD
async def init():
    await obtain_token()
=======
def init(engine_settings=None):
    obtain_token()
>>>>>>> 12f42d15


# do search-request
async def request(query, params):
    # obtain token if last update was more than an hour
    if time() - (token['last_updated'] or 0) > 3600:
        await obtain_token()
    params['url'] = search_url.format(query=urlencode({'input': query}), token=token['value'])
    params['headers']['Referer'] = referer_url.format(query=urlencode({'i': query}))

    return params


# get response from search-request
async def response(resp):
    results = []

    resp_json = loads(resp.text)

    if not resp_json['queryresult']['success']:
        return []

    # TODO handle resp_json['queryresult']['assumptions']
    result_chunks = []
    infobox_title = ""
    result_content = ""
    for pod in resp_json['queryresult']['pods']:
        pod_id = pod.get('id', '')
        pod_title = pod.get('title', '')
        pod_is_result = pod.get('primary', None)

        if 'subpods' not in pod:
            continue

        if pod_id == 'Input' or not infobox_title:
            infobox_title = pod['subpods'][0]['plaintext']

        for subpod in pod['subpods']:
            if subpod['plaintext'] != '' and pod_id not in image_pods:
                # append unless it's not an actual answer
                if subpod['plaintext'] != '(requires interactivity)':
                    result_chunks.append({'label': pod_title, 'value': subpod['plaintext']})

                if pod_is_result or not result_content:
                    if pod_id != "Input":
                        result_content = pod_title + ': ' + subpod['plaintext']

            elif 'img' in subpod:
                result_chunks.append({'label': pod_title, 'image': subpod['img']})

    if not result_chunks:
        return []

    results.append({'infobox': infobox_title,
                    'attributes': result_chunks,
                    'urls': [{'title': 'Wolfram|Alpha', 'url': resp.request.headers['Referer']}]})

    results.append({'url': resp.request.headers['Referer'],
                    'title': 'Wolfram|Alpha (' + infobox_title + ')',
                    'content': result_content})

    return results<|MERGE_RESOLUTION|>--- conflicted
+++ resolved
@@ -55,13 +55,8 @@
     return token
 
 
-<<<<<<< HEAD
-async def init():
+async def init(engine_settings=None):
     await obtain_token()
-=======
-def init(engine_settings=None):
-    obtain_token()
->>>>>>> 12f42d15
 
 
 # do search-request

"""
 Soundcloud (Music)

 @website     https://soundcloud.com
 @provide-api yes (https://developers.soundcloud.com/)

 @using-api   yes
 @results     JSON
 @stable      yes
 @parse       url, title, content, publishedDate, embedded
"""

import re
from io import StringIO
from json import loads
from dateutil import parser
from urllib.parse import quote_plus, urlencode
from searx import logger
from searx.httpclient import get as http_get
from searx.utils import html_fromstring


# engine dependent config
categories = ['music']
paging = True

# search-url
# missing attribute: user_id, app_version, app_locale
url = 'https://api-v2.soundcloud.com/'
search_url = url + 'search?{query}'\
                         '&variant_ids='\
                         '&facet=model'\
                         '&limit=20'\
                         '&offset={offset}'\
                         '&linked_partitioning=1'\
                         '&client_id={client_id}'   # noqa

embedded_url = '<iframe width="100%" height="166" ' +\
    'scrolling="no" frameborder="no" ' +\
    'data-src="https://w.soundcloud.com/player/?url={uri}"></iframe>'

cid_re = re.compile(r'client_id:"([^"]*)"', re.I | re.U)
guest_client_id = ''


async def get_client_id():
    response = await http_get("https://soundcloud.com")

    if response.ok:
        tree = await html_fromstring(response.content)
        script_tags = tree.xpath("//script[contains(@src, '/assets/app')]")
        app_js_urls = [script_tag.get('src') for script_tag in script_tags if script_tag is not None]

        # extracts valid app_js urls from soundcloud.com content
        for app_js_url in app_js_urls:
            # gets app_js and searches for the clientid
            # FIXME: // search
            response = await http_get(app_js_url)
            if response.ok:
                cids = cid_re.search(response.content.decode("utf-8"))
                if cids is not None and len(cids.groups()):
                    return cids.groups()[0]
    logger.warning("Unable to fetch guest client_id from SoundCloud, check parser!")
    return ""


<<<<<<< HEAD
async def init():
=======
def init(engine_settings=None):
>>>>>>> 12f42d15
    global guest_client_id
    # api-key
    guest_client_id = await get_client_id()


# do search-request
async def request(query, params):
    offset = (params['pageno'] - 1) * 20

    params['url'] = search_url.format(query=urlencode({'q': query}),
                                      offset=offset,
                                      client_id=guest_client_id)

    return params


# get response from search-request
async def response(resp):
    results = []

    search_res = loads(resp.text)

    # parse results
    for result in search_res.get('collection', []):
        if result['kind'] in ('track', 'playlist'):
            title = result['title']
            content = result['description']
            publishedDate = parser.parse(result['last_modified'])
            uri = quote_plus(result['uri'])
            embedded = embedded_url.format(uri=uri)

            # append result
            results.append({'url': result['permalink_url'],
                            'title': title,
                            'publishedDate': publishedDate,
                            'embedded': embedded,
                            'content': content})

    # return results
    return results<|MERGE_RESOLUTION|>--- conflicted
+++ resolved
@@ -64,11 +64,7 @@
     return ""
 
 
-<<<<<<< HEAD
-async def init():
-=======
-def init(engine_settings=None):
->>>>>>> 12f42d15
+async def init(engine_settings=None):
     global guest_client_id
     # api-key
     guest_client_id = await get_client_id()

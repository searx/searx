general:
    debug : False # Debug mode, only for development
    instance_name : "searx" # displayed name

search:
    safe_search : 0 # Filter results. 0: None, 1: Moderate, 2: Strict
    autocomplete : "" # Existing autocomplete backends: "dbpedia", "duckduckgo", "google", "startpage", "swisscows", "qwant", "wikipedia" - leave blank to turn it off by default
    default_lang : "" # Default search language - leave blank to detect from browser information or use codes from 'languages.py'
    ban_time_on_fail : 5 # ban time in seconds after engine errors
    max_ban_time_on_fail : 120 # max ban time in seconds after engine errors

server:
    port : 8888
    bind_address : "127.0.0.1" # address to listen on
    secret_key : "ultrasecretkey" # change this!
    base_url : False # Set custom base_url. Possible values: False or "https://your.custom.host/location/"
    image_proxy : False # Proxying image results through searx
    http_protocol_version : "1.0"  # 1.0 and 1.1 are supported

ui:
    static_path : "" # Custom static path - leave it blank if you didn't change
    templates_path : "" # Custom templates path - leave it blank if you didn't change
    default_theme : oscar # ui theme
    default_locale : "" # Default interface locale - leave blank to detect from browser information or use codes from the 'locales' config section
    theme_args :
        oscar_style : logicodev # default style of oscar
#   categories_order :
#     - general
#     - files
#     - map
#     - it
#     - science

# searx supports result proxification using an external service: https://github.com/asciimoo/morty
# uncomment below section if you have running morty proxy
# the key is base64 encoded (keep the !!binary notation)
# Note: since commit af77ec3, morty accepts a base64 encoded key.
#result_proxy:
#    url : http://127.0.0.1:3000/
#    key : !!binary "your_morty_proxy_key"

outgoing: # communication with search engines
    request_timeout : 2.0 # default timeout in seconds, can be override by engine
    # max_request_timeout: 10.0 # the maximum timeout in seconds
    useragent_suffix : "" # suffix of searx_useragent, could contain informations like an email address to the administrator
    pool_connections : 100 # Number of different hosts
    pool_maxsize : 10 # Number of simultaneous requests by host
# uncomment below section if you want to use a proxy
# see http://docs.python-requests.org/en/latest/user/advanced/#proxies
# SOCKS proxies are also supported: see http://requests.readthedocs.io/en/master/user/advanced/#socks
#    proxies :
#        http : http://127.0.0.1:8080
#        https: http://127.0.0.1:8080
# uncomment below section only if you have more than one network interface
# which can be the source of outgoing search requests
#    source_ips:
#        - 1.1.1.1
#        - 1.1.1.2

# External plugin configuration
# See http://asciimoo.github.io/searx/dev/plugins.html for more details
#
# plugins:
#   - plugin1
#   - plugin2
#   - ...

engines:
  - name: apk mirror
    engine: apkmirror
    timeout: 4.0
    shortcut: apkm
    disabled: True

  - name : arch linux wiki
    engine : archlinux
    shortcut : al

  - name : archive is
    engine : xpath
    search_url : https://archive.is/{query}
    url_xpath : (//div[@class="TEXT-BLOCK"]/a)/@href
    title_xpath : (//div[@class="TEXT-BLOCK"]/a)
    content_xpath : //div[@class="TEXT-BLOCK"]/ul/li
    categories : general
    timeout : 7.0
    disabled : True
    shortcut : ai

  - name : arxiv
    engine : arxiv
    shortcut : arx
    categories : science
    timeout : 4.0

#  tmp suspended:  dh key too small
#  - name : base
#    engine : base
#    shortcut : bs

  - name : wikipedia
    engine : wikipedia
    shortcut : wp
    base_url : 'https://{language}.wikipedia.org/'

  - name : bing
    engine : bing
    shortcut : bi

  - name : bing images
    engine : bing_images
    shortcut : bii

  - name : bing news
    engine : bing_news
    shortcut : bin

  - name : bing videos
    engine : bing_videos
    shortcut : biv

  - name : bitbucket
    engine : xpath
    paging : True
    search_url : https://bitbucket.org/repo/all/{pageno}?name={query}
    url_xpath : //article[@class="repo-summary"]//a[@class="repo-link"]/@href
    title_xpath : //article[@class="repo-summary"]//a[@class="repo-link"]
    content_xpath : //article[@class="repo-summary"]/p
    categories : it
    timeout : 4.0
    disabled : True
    shortcut : bb

  - name : btdigg
    engine : btdigg
    shortcut : bt

  - name : ccc-tv
    engine : xpath
    paging : False
    search_url : https://media.ccc.de/search/?q={query}
    url_xpath : //div[@class="caption"]/h3/a/@href
    title_xpath : //div[@class="caption"]/h3/a/text()
    content_xpath : //div[@class="caption"]/h4/@title
    categories : videos
    disabled : True
    shortcut : c3tv

  - name : crossref
    engine : json_engine
    paging : True
    search_url : https://search.crossref.org/dois?q={query}&page={pageno}
    url_query : doi
    title_query : title
    content_query : fullCitation
    categories : science
    shortcut : cr

  - name : currency
    engine : currency_convert
    categories : general
    shortcut : cc

  - name : deezer
    engine : deezer
    shortcut : dz

  - name : deviantart
    engine : deviantart
    shortcut : da
    timeout: 3.0

  - name : ddg definitions
    engine : duckduckgo_definitions
    shortcut : ddd
    weight : 2
    disabled : True

# cloudflare protected
#  - name : digbt
#    engine : digbt
#    shortcut : dbt
#    timeout : 6.0
#    disabled : True

  - name : digg
    engine : digg
    shortcut : dg

  - name : erowid
    engine : xpath
    paging : True
    first_page_num : 0
    page_size : 30
    search_url : https://www.erowid.org/search.php?q={query}&s={pageno}
    url_xpath : //dl[@class="results-list"]/dt[@class="result-title"]/a/@href
    title_xpath : //dl[@class="results-list"]/dt[@class="result-title"]/a/text()
    content_xpath : //dl[@class="results-list"]/dd[@class="result-details"]
    categories : general
    shortcut : ew
    disabled : True

  - name : wikidata
    engine : wikidata
    shortcut : wd
    timeout : 3.0
    weight : 2

  - name : duckduckgo
    engine : duckduckgo
    shortcut : ddg
    disabled : True

  - name : duckduckgo images
    engine : duckduckgo_images
    shortcut : ddi
    timeout: 3.0
    disabled : True

  - name : etools
    engine : etools
    shortcut : eto
    disabled : True

  - name : etymonline
    engine : xpath
    paging : True
    search_url : https://etymonline.com/search?page={pageno}&q={query}
    url_xpath : //a[contains(@class, "word__name--")]/@href
    title_xpath : //a[contains(@class, "word__name--")]
    content_xpath : //section[contains(@class, "word__defination")]
    first_page_num : 1
    shortcut : et
    disabled : True

  - name : 1x
    engine : www1x
    shortcut : 1x
    disabled : True

  - name : fdroid
    engine : fdroid
    shortcut : fd
    disabled : True

  - name : flickr
    categories : images
    shortcut : fl
# You can use the engine using the official stable API, but you need an API key
# See : https://www.flickr.com/services/apps/create/
#    engine : flickr
#    api_key: 'apikey' # required!
# Or you can use the html non-stable engine, activated by default
    engine : flickr_noapi

  - name : free software directory
    engine : mediawiki
    shortcut : fsd
    categories : it
    base_url : https://directory.fsf.org/
    number_of_results : 5
# what part of a page matches the query string: title, text, nearmatch
# title - query matches title, text - query matches the text of page, nearmatch - nearmatch in title
    search_type : title
    timeout : 5.0
    disabled : True

  - name : frinkiac
    engine : frinkiac
    shortcut : frk
    disabled : True

  - name : genius
    engine : genius
    shortcut : gen

  - name : gigablast
    engine : gigablast
    shortcut : gb
    timeout : 3.0
    disabled: True

  - name : gentoo
    engine : gentoo
    shortcut : ge

  - name : gitlab
    engine : json_engine
    paging : True
    search_url : https://gitlab.com/api/v4/projects?search={query}&page={pageno}
    url_query : web_url
    title_query : name_with_namespace
    content_query : description
    page_size : 20
    categories : it
    shortcut : gl
    timeout : 10.0
    disabled : True

  - name : github
    engine : github
    shortcut : gh

  - name : google
    engine : google
    shortcut : go

  - name : google images
    engine : google_images
    shortcut : goi

  - name : google news
    engine : google_news
    shortcut : gon

  - name : google videos
    engine : google_videos
    shortcut : gov

  - name : google scholar
    engine : xpath
    paging : True
    search_url : https://scholar.google.com/scholar?start={pageno}&q={query}&hl=en&as_sdt=0,5&as_vis=1
    results_xpath : //div[contains(@class, "gs_r")]/div[@class="gs_ri"]
    url_xpath : .//h3/a/@href
    title_xpath : .//h3/a
    content_xpath : .//div[@class="gs_rs"]
    suggestion_xpath : //div[@id="gs_res_ccl_top"]//a/b
    page_size : 10
    first_page_num : 0
    categories : science
    shortcut : gos

  - name : google play apps
    engine : xpath
    search_url : https://play.google.com/store/search?q={query}&c=apps
    results_xpath : '//div[@class="WHE7ib mpg5gc"]'
    title_xpath : './/div[@class="RZEgze"]//div[@title and not(@title="")]/a'
    url_xpath : './/div[@class="RZEgze"]//div[@title and not(@title="")]/a/@href'
    content_xpath : './/div[@class="RZEgze"]//a[@class="mnKHRc"]'
    thumbnail_xpath : './/div[@class="uzcko"]/div/span[1]//img/@data-src'
    categories : files
    shortcut : gpa
    disabled : True

  - name : google play movies
    engine : xpath
    search_url : https://play.google.com/store/search?q={query}&c=movies
    results_xpath : '//div[@class="WHE7ib mpg5gc"]'
    title_xpath : './/div[@class="RZEgze"]//div[@title and not(@title="")]/a'
    url_xpath : './/div[@class="RZEgze"]//div[@title and not(@title="")]/a/@href'
    content_xpath : './/div[@class="RZEgze"]//a[@class="mnKHRc"]'
    thumbnail_xpath : './/div[@class="uzcko"]/div/span[1]//img/@data-src'
    categories : videos
    shortcut : gpm
    disabled : True

  - name : google play music
    engine : xpath
    search_url : https://play.google.com/store/search?q={query}&c=music
    results_xpath : '//div[@class="WHE7ib mpg5gc"]'
    title_xpath : './/div[@class="RZEgze"]//div[@title and not(@title="")]/a'
    url_xpath : './/div[@class="RZEgze"]//div[@title and not(@title="")]/a/@href'
    content_xpath : './/div[@class="RZEgze"]//a[@class="mnKHRc"]'
    thumbnail_xpath : './/div[@class="uzcko"]/div/span[1]//img/@data-src'
    categories : music
    shortcut : gps
    disabled : True

  - name : geektimes
    engine : xpath
    paging : True
    search_url : https://geektimes.ru/search/page{pageno}/?q={query}
    url_xpath : //article[contains(@class, "post")]//a[@class="post__title_link"]/@href
    title_xpath : //article[contains(@class, "post")]//a[@class="post__title_link"]
    content_xpath : //article[contains(@class, "post")]//div[contains(@class, "post__text")]
    categories : it
    timeout : 4.0
    disabled : True
    shortcut : gt

  - name : habrahabr
    engine : xpath
    paging : True
    search_url : https://habrahabr.ru/search/page{pageno}/?q={query}
    url_xpath : //article[contains(@class, "post")]//a[@class="post__title_link"]/@href
    title_xpath : //article[contains(@class, "post")]//a[@class="post__title_link"]
    content_xpath : //article[contains(@class, "post")]//div[contains(@class, "post__text")]
    categories : it
    timeout : 4.0
    disabled : True
    shortcut : habr

  - name : hoogle
    engine : json_engine
    paging : True
    search_url : https://www.haskell.org/hoogle/?mode=json&hoogle={query}&start={pageno}
    results_query : results
    url_query : location
    title_query : self
    content_query : docs
    page_size : 20
    categories : it
    shortcut : ho

  - name : ina
    engine : ina
    shortcut : in
    timeout : 6.0
    disabled : True

  - name : invidious
    engine : invidious
    base_url : 'https://invidio.us/'
    shortcut: iv
    timeout : 5.0

  - name: kickass
    engine : kickass
    shortcut : kc
    timeout : 4.0
    disabled : True

  - name : library genesis
    engine : xpath
    search_url : https://libgen.is/search.php?req={query}
    url_xpath : //a[contains(@href,"bookfi.net")]/@href
    title_xpath : //a[contains(@href,"book/")]/text()[1]
    content_xpath : //td/a[1][contains(@href,"=author")]/text()
    categories : general
    timeout : 7.0
    disabled : True
    shortcut : lg

  - name : lobste.rs
    engine : xpath
    search_url : https://lobste.rs/search?utf8=%E2%9C%93&q={query}&what=stories&order=relevance
    results_xpath : //li[contains(@class, "story")]
    url_xpath : .//span[@class="link"]/a/@href
    title_xpath : .//span[@class="link"]/a
    content_xpath : .//a[@class="domain"]
    categories : it
    shortcut : lo

  - name : microsoft academic
    engine : microsoft_academic
    categories : science
    shortcut : ma

  - name : mixcloud
    engine : mixcloud
    shortcut : mc

  - name : npm
    engine : json_engine
    paging : True
    search_url : https://api.npms.io/v2/search?q={query}&size=25&from={pageno}
    results_query : results
    url_query : package/links/npm
    title_query : package/name
    content_query : package/description
    page_size : 25
    categories : it
    disabled: True
    timeout: 5.0
    shortcut : npm

  - name : nyaa
    engine : nyaa
    shortcut : nt
    disabled : True

  - name : acgsou
    engine : acgsou
    shortcut : acg
    disabled : True
    timeout: 5.0

  - name : openairedatasets
    engine : json_engine
    paging : True
    search_url : https://api.openaire.eu/search/datasets?format=json&page={pageno}&size=10&title={query}
    results_query : response/results/result
    url_query : metadata/oaf:entity/oaf:result/children/instance/webresource/url/$
    title_query : metadata/oaf:entity/oaf:result/title/$
    content_query : metadata/oaf:entity/oaf:result/description/$
    categories : science
    shortcut : oad
    timeout: 5.0

  - name : openairepublications
    engine : json_engine
    paging : True
    search_url : https://api.openaire.eu/search/publications?format=json&page={pageno}&size=10&title={query}
    results_query : response/results/result
    url_query : metadata/oaf:entity/oaf:result/children/instance/webresource/url/$
    title_query : metadata/oaf:entity/oaf:result/title/$
    content_query : metadata/oaf:entity/oaf:result/description/$
    categories : science
    shortcut : oap
    timeout: 5.0

  - name : openstreetmap
    engine : openstreetmap
    shortcut : osm

  - name : openrepos
    engine : xpath
    paging : True
    search_url : https://openrepos.net/search/node/{query}?page={pageno}
    url_xpath : //li[@class="search-result"]//h3[@class="title"]/a/@href
    title_xpath : //li[@class="search-result"]//h3[@class="title"]/a
    content_xpath : //li[@class="search-result"]//div[@class="search-snippet-info"]//p[@class="search-snippet"]
    categories : files
    timeout : 4.0
    disabled : True
    shortcut : or

  - name : pdbe
    engine : pdbe
    shortcut : pdb
# Hide obsolete PDB entries.
# Default is not to hide obsolete structures
#    hide_obsolete : False

  - name : photon
    engine : photon
    shortcut : ph

  - name : piratebay
    engine : piratebay
    shortcut : tpb
    url: https://pirateproxy.red/
    timeout : 3.0

  - name : pubmed
    engine : pubmed
    shortcut : pub
    categories: science
    timeout : 3.0

  - name : qwant
    engine : qwant
    shortcut : qw
    categories : general
    disabled : True

  - name : qwant images
    engine : qwant
    shortcut : qwi
    categories : images

  - name : qwant news
    engine : qwant
    shortcut : qwn
    categories : news

  - name : qwant social
    engine : qwant
    shortcut : qws
    categories : social media

  - name : reddit
    engine : reddit
    shortcut : re
    page_size : 25
    timeout : 10.0
    disabled : True

# tmp suspended: bad certificate
#  - name : scanr structures
#    shortcut: scs
#    engine : scanr_structures
#    disabled : True

  - name : soundcloud
    engine : soundcloud
    shortcut : sc

  - name : stackoverflow
    engine : stackoverflow
    shortcut : st

  - name : searchcode doc
    engine : searchcode_doc
    shortcut : scd

  - name : searchcode code
    engine : searchcode_code
    shortcut : scc
    disabled : True

  - name : framalibre
    engine : framalibre
    shortcut : frl
    disabled : True

#  - name : searx
#    engine : searx_engine
#    shortcut : se
#    instance_urls :
#        - http://127.0.0.1:8888/
#        - ...
#    disabled : True

  - name : semantic scholar
    engine : xpath
    paging : True
    search_url : https://www.semanticscholar.org/search?q={query}&sort=relevance&page={pageno}&ae=false
    results_xpath : //article
    url_xpath : .//div[@class="search-result-title"]/a/@href
    title_xpath : .//div[@class="search-result-title"]/a
    content_xpath : .//div[@class="search-result-abstract"]
    shortcut : se
    categories : science

# Spotify needs API credentials
#  - name : spotify
#    engine : spotify
#    shortcut : stf
#    api_client_id : *******
#    api_client_secret : *******

  - name : startpage
    engine : startpage
    shortcut : sp
    timeout : 6.0
    disabled : True

  - name : tokyotoshokan
    engine : tokyotoshokan
    shortcut : tt
    timeout : 6.0
    disabled : True

  - name : torrentz
    engine : torrentz
    shortcut : tor
    url: https://torrentz2.eu/
    timeout : 3.0

  - name : twitter
    engine : twitter
    shortcut : tw

# maybe in a fun category
#  - name : uncyclopedia
#    engine : mediawiki
#    shortcut : unc
#    base_url : https://uncyclopedia.wikia.com/
#    number_of_results : 5

# tmp suspended - too slow, too many errors
#  - name : urbandictionary
#    engine        : xpath
#    search_url    : http://www.urbandictionary.com/define.php?term={query}
#    url_xpath     : //*[@class="word"]/@href
#    title_xpath   : //*[@class="def-header"]
#    content_xpath : //*[@class="meaning"]
#    shortcut : ud

  - name : unsplash
    engine : unsplash
    disabled: True
    shortcut : us

  - name : yahoo
    engine : yahoo
    shortcut : yh
    disabled : True

  - name : yandex
    engine : yandex
    shortcut : yn
    disabled : True

  - name : yahoo news
    engine : yahoo_news
    shortcut : yhn

  - name : youtube
    shortcut : yt
    # You can use the engine using the official stable API, but you need an API key
    # See : https://console.developers.google.com/project
    #    engine : youtube_api
    #    api_key: 'apikey' # required!
    # Or you can use the html non-stable engine, activated by default
    engine : youtube_noapi

  - name : dailymotion
    engine : dailymotion
    shortcut : dm

  - name : vimeo
    engine : vimeo
    shortcut : vm

  - name : wikibooks
    engine : mediawiki
    shortcut : wb
    categories : general
    base_url : "https://{language}.wikibooks.org/"
    number_of_results : 5
    search_type : text
    disabled : True

  - name : wikinews
    engine : mediawiki
    shortcut : wn
    categories : news
    base_url : "https://{language}.wikinews.org/"
    number_of_results : 5
    search_type : text
    disabled : True

  - name : wikiquote
    engine : mediawiki
    shortcut : wq
    categories : general
    base_url : "https://{language}.wikiquote.org/"
    number_of_results : 5
    search_type : text
    disabled : True

  - name : wikisource
    engine : mediawiki
    shortcut : ws
    categories : general
    base_url : "https://{language}.wikisource.org/"
    number_of_results : 5
    search_type : text
    disabled : True

  - name : wiktionary
    engine : mediawiki
    shortcut : wt
    categories : general
    base_url : "https://{language}.wiktionary.org/"
    number_of_results : 5
    search_type : text
    disabled : True

  - name : wikiversity
    engine : mediawiki
    shortcut : wv
    categories : general
    base_url : "https://{language}.wikiversity.org/"
    number_of_results : 5
    search_type : text
    disabled : True

  - name : wikivoyage
    engine : mediawiki
    shortcut : wy
    categories : general
    base_url : "https://{language}.wikivoyage.org/"
    number_of_results : 5
    search_type : text
    disabled : True

  - name : wolframalpha
    shortcut : wa
    # You can use the engine using the official stable API, but you need an API key
    # See : http://products.wolframalpha.com/api/
    # engine : wolframalpha_api
    # api_key: '' # required!
    engine : wolframalpha_noapi
    timeout: 6.0
    categories : science

  - name : dictzone
    engine : dictzone
    shortcut : dc

  - name : mymemory translated
    engine : translated
    shortcut : tl
    timeout : 5.0
    disabled : True
    # You can use without an API key, but you are limited to 1000 words/day
    # See : http://mymemory.translated.net/doc/usagelimits.php
    # api_key : ''

  - name : voat
    engine: xpath
    shortcut: vo
    categories: social media
    search_url : https://searchvoat.co/?t={query}
    url_xpath : //div[@class="entry"]//p[@class="title"]/a/@href
    title_xpath : //div[@class="entry"]//p[@class="title"]/a/text()
    content_xpath : //div[@class="entry"]//span[@class="domain"]/a/text()
    timeout : 10.0
    disabled : True

  - name : 1337x
    engine : 1337x
    shortcut : 1337x
    disabled : True

  - name : duden
    engine : duden
    shortcut : du
    disabled : True

  - name : seznam
    shortcut: szn
    engine: xpath
    paging : True
    search_url : https://search.seznam.cz/?q={query}&count=10&from={pageno}
    results_xpath: //div[@class="Page-content"]//div[contains(@class, "Result ")]
    url_xpath : ./h3/a/@href
    title_xpath : ./h3
    content_xpath : .//p[@class="Result-description"]
    suggestion_xpath: //div[@class="Related-container"]//div[@class="RelatedItem"]/div/span/a
    first_page_num : 0
    page_size : 10
    disabled : True

  - name : mojeek
    shortcut: mjk
    engine: xpath
    paging : True
    search_url : https://www.mojeek.com/search?q={query}&s={pageno}
    results_xpath: /html/body//div[@class="results"]/ul[@class="results-standard"]/li
    url_xpath : ./h2/a/@href
    title_xpath : ./h2
    content_xpath : ./p[@class="s"]
    suggestion_xpath : /html/body//div[@class="top-info"]/p[@class="top-info spell"]/a
    first_page_num : 0
    page_size : 10
    disabled : True

  - name : seedpeer
    shortcut : speu
    engine : seedpeer
    categories: files, music, videos

<<<<<<< HEAD
  - name : naver
    shortcut: nvr
    engine: xpath
    paging : True
    search_url : https://search.naver.com/search.naver?where=webkr&sm=osp_hty&ie=UTF-8&query={query}&start={pageno}
    results_xpath: /html/body//ul[@id="elThumbnailResultArea"]/li
    url_xpath : ./dl/dt/a[@class="title_link"]/@href
    title_xpath : ./dl/dt/a[@class="title_link"]
    content_xpath : ./dl/dd[@class="sh_web_passage"]
    suggestion_xpath : /html/body//div[@class="sp_keyword section"]//a
    first_page_num : 1
    page_size : 10
=======
  - name : rubygems
    shortcut: rbg
    engine: xpath
    paging : True
    search_url : https://rubygems.org/search?page={pageno}&query={query}
    results_xpath: /html/body/main/div/a[@class="gems__gem"]
    url_xpath : ./@href
    title_xpath : ./span/h2
    content_xpath : ./span/p
    suggestion_xpath : /html/body/main/div/div[@class="search__suggestions"]/p/a
    first_page_num : 1
    categories: it
>>>>>>> cdc2f339
    disabled : True

#  - name : yacy
#    engine : yacy
#    shortcut : ya
#    base_url : 'http://localhost:8090'
#    number_of_results : 5
#    timeout : 3.0

# Doku engine lets you access to any Doku wiki instance:
# A public one or a privete/corporate one.
#  - name : ubuntuwiki
#    engine : doku
#    shortcut : uw
#    base_url : 'http://doc.ubuntu-fr.org'

locales:
    en : English
    ar : العَرَبِيَّة (Arabic)
    bg : Български (Bulgarian)
    bo : བོད་སྐད་ (Tibetian)
    ca : Català (Catalan)
    cs : Čeština (Czech)
    cy : Cymraeg (Welsh)
    da : Dansk (Danish)
    de : Deutsch (German)
    el_GR : Ελληνικά (Greek_Greece)
    eo : Esperanto (Esperanto)
    es : Español (Spanish)
    et : Eesti (Estonian)
    eu : Euskara (Basque)
    fa_IR : (fārsī) فارسى (Persian)
    fi : Suomi (Finnish)
    fil : Wikang Filipino (Filipino)
    fr : Français (French)
    gl : Galego (Galician)
    he : עברית (Hebrew)
    hr : Hrvatski (Croatian)
    hu : Magyar (Hungarian)
    ia : Interlingua (Interlingua)
    it : Italiano (Italian)
    ja : 日本語 (Japanese)
    lt : Lietuvių (Lithuanian)
    nl : Nederlands (Dutch)
    nl_BE : Vlaams (Dutch_Belgium)
    oc : Lenga D'òc (Occitan)
    pl : Polski (Polish)
    pt : Português (Portuguese)
    pt_BR : Português (Portuguese_Brazil)
    ro : Română (Romanian)
    ru : Русский (Russian)
    sk : Slovenčina (Slovak)
    sl : Slovenski (Slovene)
    sr : српски (Serbian)
    sv : Svenska (Swedish)
    te : తెలుగు (telugu)
    ta : தமிழ் (Tamil)
    tr : Türkçe (Turkish)
    uk : українська мова (Ukrainian)
    vi : tiếng việt (Vietnamese)
    zh : 中文 (Chinese)
    zh_TW : 國語 (Taiwanese Mandarin)

doi_resolvers :
  oadoi.org : 'https://oadoi.org/'
  doi.org : 'https://doi.org/'
  doai.io  : 'https://doai.io/'
  sci-hub.tw : 'https://sci-hub.tw/'

default_doi_resolver : 'oadoi.org'<|MERGE_RESOLUTION|>--- conflicted
+++ resolved
@@ -835,7 +835,7 @@
     engine : seedpeer
     categories: files, music, videos
 
-<<<<<<< HEAD
+
   - name : naver
     shortcut: nvr
     engine: xpath
@@ -848,7 +848,8 @@
     suggestion_xpath : /html/body//div[@class="sp_keyword section"]//a
     first_page_num : 1
     page_size : 10
-=======
+    disabled : True
+
   - name : rubygems
     shortcut: rbg
     engine: xpath
@@ -861,7 +862,6 @@
     suggestion_xpath : /html/body/main/div/div[@class="search__suggestions"]/p/a
     first_page_num : 1
     categories: it
->>>>>>> cdc2f339
     disabled : True
 
 #  - name : yacy
